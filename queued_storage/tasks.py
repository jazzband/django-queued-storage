from django.core.cache import cache

from celery.task import Task

from queued_storage.conf import settings
from queued_storage.signals import file_transferred
from queued_storage.utils import import_attribute

from queued_storage.signals import queued_storage_file_transferred


class Transfer(Task):
    """
    The default task. Transfers a file to a remote location.
    The actual transfer is implemented in the remote backend.

    To use a different task, pass it into the backend:

    .. code-block:: python

        from queued_storage.backends import QueuedS3BotoStorage

        s3_delete_storage = QueuedS3BotoStorage(
            task='queued_storage.tasks.TransferAndDelete')

        # later, in model definition:
        image = models.ImageField(storage=s3_delete_storage)


    The result should be ``True`` if the transfer was successful,
    or ``False`` if unsuccessful. In the latter case the task will be
    retried.

    You can subclass the :class:`~queued_storage.tasks.Transfer` class
    to customize the behaviour, to do something like this:

    .. code-block:: python

        from queued_storage.tasks import Transfer

        class TransferAndNotify(Transfer):
            def transfer(self, *args, **kwargs):
                result = super(TransferAndNotify, self).transfer(*args, **kwargs)
                if result:
                    # call the (imaginary) notify function with the result
                    notify(result)
                return result

    """
    #: The number of retries if unsuccessful (default: see
    #: :attr:`~queued_storage.conf.settings.QUEUED_STORAGE_RETRIES`)
    max_retries = settings.QUEUED_STORAGE_RETRIES

    #: The delay between each retry in seconds (default: see
    #: :attr:`~queued_storage.conf.settings.QUEUED_STORAGE_RETRY_DELAY`)
    default_retry_delay = settings.QUEUED_STORAGE_RETRY_DELAY

    def run(self, name, cache_key,
            local_path, remote_path,
            local_options, remote_options, **kwargs):
        """
        The main work horse of the transfer task. Calls the transfer
        method with the local and remote storage backends as given
        with the parameters.

        :param name: name of the file to transfer
        :type name: str
        :param local_path: local storage class to transfer from
        :type local_path: str
        :param local_options: options of the local storage class
        :type local_options: dict
        :param remote_path: remote storage class to transfer to
        :type remote_path: str
        :param remote_options: options of the remote storage class
        :type remote_options: dict
        :param cache_key: cache key to set after a successful transfer
        :type cache_key: str
        :rtype: task result
        """
        local = import_attribute(local_path)(**local_options)
        remote = import_attribute(remote_path)(**remote_options)
        result = self.transfer(name, local, remote, **kwargs)

        if result is True:
            cache.set(cache_key, True)
<<<<<<< HEAD
            queued_storage_file_transferred.send(sender=self, path=name)
=======
            file_transferred.send(sender=self.__class__,
                                  name=name, local=local, remote=remote)
>>>>>>> 9caf4820
        elif result is False:
            args = [name, cache_key, local_path,
                    remote_path, local_options, remote_options]
            self.retry(args=args, kwargs=kwargs)
        else:
            raise ValueError("Task '%s' did not return True/False but %s" %
                             (self.__class__, result))
        return result

    def transfer(self, name, local, remote, **kwargs):
        """
        Transfers the file with the given name from the local to the remote
        storage backend.

        :param name: The name of the file to transfer
        :param local: The local storage backend instance
        :param remote: The remote storage backend instance
        :returns: `True` when the transfer succeeded, `False` if not. Retries
                  the task when returning `False`
        :rtype: bool
        """
        try:
            remote.save(name, local.open(name))
            return True
        except Exception, e:
            logger = self.get_logger(**kwargs)
            logger.error("Unable to save '%s' to remote storage. "
                         "About to retry." % name)
            logger.exception(e)
            return False


class TransferAndDelete(Transfer):
    """
    A :class:`~queued_storage.tasks.Transfer` subclass which deletes the
    file with the given name using the local storage if the transfer
    was successful.
    """
    def transfer(self, name, local, remote, **kwargs):
        result = super(TransferAndDelete, self).transfer(name, local,
                                                         remote, **kwargs)
        if result:
            local.delete(name)
        return result<|MERGE_RESOLUTION|>--- conflicted
+++ resolved
@@ -83,12 +83,8 @@
 
         if result is True:
             cache.set(cache_key, True)
-<<<<<<< HEAD
-            queued_storage_file_transferred.send(sender=self, path=name)
-=======
             file_transferred.send(sender=self.__class__,
                                   name=name, local=local, remote=remote)
->>>>>>> 9caf4820
         elif result is False:
             args = [name, cache_key, local_path,
                     remote_path, local_options, remote_options]
